name: Reusable Basic Tests

on:
  workflow_call:
    inputs:
      python-version:
        required: false
        type: string
        default: '3.11.x'
    secrets:
      LLM_PROVIDER:
        required: true
      LLM_MODEL:
        required: true
      LLM_ENDPOINT:
        required: true
      LLM_API_KEY:
        required: true
      LLM_API_VERSION:
        required: true
      EMBEDDING_PROVIDER:
        required: true
      EMBEDDING_MODEL:
        required: true
      EMBEDDING_ENDPOINT:
        required: true
      EMBEDDING_API_KEY:
        required: true
      EMBEDDING_API_VERSION:
        required: true

env:
  RUNTIME__LOG_LEVEL: ERROR
  ENV: 'dev'

jobs:

  lint:
    name: Run Linting
    runs-on: ubuntu-22.04
    steps:
      - name: Check out repository
        uses: actions/checkout@v4
        with:
          fetch-depth: 0

      - name: Cognee Setup
        uses: ./.github/actions/cognee_setup
        with:
          python-version: ${{ inputs.python-version }}

      - name: Run Linting
        uses: astral-sh/ruff-action@v2

  format-check:
    name: Run Formatting Check
    runs-on: ubuntu-22.04
    steps:
      - name: Check out repository
        uses: actions/checkout@v4
        with:
          fetch-depth: 0

      - name: Cognee Setup
        uses: ./.github/actions/cognee_setup
        with:
          python-version: ${{ inputs.python-version }}

      - name: Run Formatting Check
        uses: astral-sh/ruff-action@v2
        with:
          args: "format --check"

  unit-tests:
    name: Run Unit Tests
    runs-on: ubuntu-22.04
    env:
      ENV: 'dev'
      LLM_PROVIDER: openai
      LLM_MODEL: ${{ secrets.LLM_MODEL }}
      LLM_ENDPOINT: ${{ secrets.LLM_ENDPOINT }}
      LLM_API_KEY: ${{ secrets.LLM_API_KEY }}
      LLM_API_VERSION: ${{ secrets.LLM_API_VERSION }}

      EMBEDDING_PROVIDER: openai
      EMBEDDING_MODEL: ${{ secrets.EMBEDDING_MODEL }}
      EMBEDDING_ENDPOINT: ${{ secrets.EMBEDDING_ENDPOINT }}
      EMBEDDING_API_KEY: ${{ secrets.EMBEDDING_API_KEY }}
      EMBEDDING_API_VERSION: ${{ secrets.EMBEDDING_API_VERSION }}
    steps:
      - name: Check out repository
        uses: actions/checkout@v4
        with:
          fetch-depth: 0

      - name: Cognee Setup
        uses: ./.github/actions/cognee_setup
        with:
          python-version: ${{ inputs.python-version }}

      - name: Run Unit Tests
        run: uv run pytest cognee/tests/unit/

  integration-tests:
    name: Run Integration Tests
    runs-on: ubuntu-22.04
    env:
      ENV: 'dev'
      LLM_PROVIDER: openai
      LLM_MODEL: ${{ secrets.LLM_MODEL }}
      LLM_ENDPOINT: ${{ secrets.LLM_ENDPOINT }}
      LLM_API_KEY: ${{ secrets.LLM_API_KEY }}
      LLM_API_VERSION: ${{ secrets.LLM_API_VERSION }}
      EMBEDDING_MODEL: ${{ secrets.EMBEDDING_MODEL }}
      EMBEDDING_ENDPOINT: ${{ secrets.EMBEDDING_ENDPOINT }}
      EMBEDDING_API_KEY: ${{ secrets.EMBEDDING_API_KEY }}
      EMBEDDING_API_VERSION: ${{ secrets.EMBEDDING_API_VERSION }}
    steps:
      - name: Check out repository
        uses: actions/checkout@v4
        with:
          fetch-depth: 0

      - name: Cognee Setup
        uses: ./.github/actions/cognee_setup
        with:
          python-version: ${{ inputs.python-version }}
          extra-dependencies: "scraping"

      - name: Run Integration Tests
        run: uv run pytest cognee/tests/integration/

  simple-examples:
    name: Run Simple Examples
    runs-on: ubuntu-22.04
    env:
      ENV: 'dev'
      LLM_PROVIDER: openai
      LLM_MODEL: ${{ secrets.LLM_MODEL }}
      LLM_ENDPOINT: ${{ secrets.LLM_ENDPOINT }}
      LLM_API_KEY: ${{ secrets.LLM_API_KEY }}
      LLM_API_VERSION: ${{ secrets.LLM_API_VERSION }}

      EMBEDDING_PROVIDER: openai
      EMBEDDING_MODEL: ${{ secrets.EMBEDDING_MODEL }}
      EMBEDDING_ENDPOINT: ${{ secrets.EMBEDDING_ENDPOINT }}
      EMBEDDING_API_KEY: ${{ secrets.EMBEDDING_API_KEY }}
      EMBEDDING_API_VERSION: ${{ secrets.EMBEDDING_API_VERSION }}
    steps:
      - name: Check out repository
        uses: actions/checkout@v4
        with:
          fetch-depth: 0

      - name: Cognee Setup
        uses: ./.github/actions/cognee_setup
        with:
          python-version: ${{ inputs.python-version }}

      - name: Run Simple Examples
        run: uv run python ./examples/python/simple_example.py

  simple-examples-baml:
    name: Run Simple Examples BAML
    runs-on: ubuntu-22.04
    env:
      ENV: 'dev'
      STRUCTURED_OUTPUT_FRAMEWORK: "BAML"
      BAML_LLM_PROVIDER: openai
      BAML_LLM_MODEL: ${{ secrets.OPENAI_MODEL }}
      BAML_LLM_ENDPOINT: ${{ secrets.OPENAI_ENDPOINT }}
      BAML_LLM_API_KEY: ${{ secrets.OPENAI_API_KEY }}
#      BAML_LLM_API_VERSION: ${{ secrets.LLM_API_VERSION }}

      LLM_PROVIDER: openai
      LLM_MODEL: ${{ secrets.LLM_MODEL }}
      LLM_ENDPOINT: ${{ secrets.LLM_ENDPOINT }}
      LLM_API_KEY: ${{ secrets.LLM_API_KEY }}
      LLM_API_VERSION: ${{ secrets.LLM_API_VERSION }}

      EMBEDDING_PROVIDER: openai
      EMBEDDING_MODEL: ${{ secrets.EMBEDDING_MODEL }}
      EMBEDDING_ENDPOINT: ${{ secrets.EMBEDDING_ENDPOINT }}
      EMBEDDING_API_KEY: ${{ secrets.EMBEDDING_API_KEY }}
      EMBEDDING_API_VERSION: ${{ secrets.EMBEDDING_API_VERSION }}
    steps:
      - name: Check out repository
        uses: actions/checkout@v4
        with:
          fetch-depth: 0

      - name: Cognee Setup
        uses: ./.github/actions/cognee_setup
        with:
          python-version: ${{ inputs.python-version }}
          extra-dependencies: "baml"

      - name: Run Simple Examples
<<<<<<< HEAD
        run: uv run python ./examples/python/simple_example.py
=======
        run: uv run python ./examples/python/simple_example.py

  graph-tests:
    name: Run Basic Graph Tests
    runs-on: ubuntu-22.04
    env:
      ENV: 'dev'
      LLM_PROVIDER: openai
      LLM_MODEL: ${{ secrets.LLM_MODEL }}
      LLM_ENDPOINT: ${{ secrets.LLM_ENDPOINT }}
      LLM_API_KEY: ${{ secrets.LLM_API_KEY }}
      LLM_API_VERSION: ${{ secrets.LLM_API_VERSION }}

      EMBEDDING_PROVIDER: openai
      EMBEDDING_MODEL: ${{ secrets.EMBEDDING_MODEL }}
      EMBEDDING_ENDPOINT: ${{ secrets.EMBEDDING_ENDPOINT }}
      EMBEDDING_API_KEY: ${{ secrets.EMBEDDING_API_KEY }}
      EMBEDDING_API_VERSION: ${{ secrets.EMBEDDING_API_VERSION }}
    steps:
      - name: Check out repository
        uses: actions/checkout@v4
        with:
          fetch-depth: 0

      - name: Cognee Setup
        uses: ./.github/actions/cognee_setup
        with:
          python-version: ${{ inputs.python-version }}

      - name: Run Graph Tests
        run: uv run python ./examples/python/code_graph_example.py --repo_path ./cognee/tasks/graph
>>>>>>> c2c64a41
<|MERGE_RESOLUTION|>--- conflicted
+++ resolved
@@ -196,9 +196,6 @@
           extra-dependencies: "baml"
 
       - name: Run Simple Examples
-<<<<<<< HEAD
-        run: uv run python ./examples/python/simple_example.py
-=======
         run: uv run python ./examples/python/simple_example.py
 
   graph-tests:
@@ -229,5 +226,4 @@
           python-version: ${{ inputs.python-version }}
 
       - name: Run Graph Tests
-        run: uv run python ./examples/python/code_graph_example.py --repo_path ./cognee/tasks/graph
->>>>>>> c2c64a41
+        run: uv run python ./examples/python/code_graph_example.py --repo_path ./cognee/tasks/graph