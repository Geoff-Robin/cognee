--- conflicted
+++ resolved
@@ -121,7 +121,6 @@
     name: Run Simple Examples
     runs-on: ubuntu-22.04
     env:
-<<<<<<< HEAD
       LLM_PROVIDER: openai
       LLM_MODEL: ${{ secrets.LLM_MODEL }}
       LLM_ENDPOINT: ${{ secrets.LLM_ENDPOINT }}
@@ -151,11 +150,6 @@
     name: Run Simple Examples BAML
     runs-on: ubuntu-22.04
     env:
-      GRAPHISTRY_USERNAME: ${{ secrets.GRAPHISTRY_USERNAME }}
-      GRAPHISTRY_PASSWORD: ${{ secrets.GRAPHISTRY_PASSWORD }}
-
-=======
->>>>>>> daa4e9ac
       LLM_PROVIDER: openai
       LLM_MODEL: ${{ secrets.LLM_MODEL }}
       LLM_ENDPOINT: ${{ secrets.LLM_ENDPOINT }}
