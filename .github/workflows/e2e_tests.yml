name: Reusable Integration Tests
permissions:
  contents: read

on:
  workflow_call:
    inputs:
      python-version:
        required: false
        type: string
        default: '3.11.x'
    secrets:
      LLM_MODEL:
        required: true
      LLM_ENDPOINT:
        required: true
      LLM_API_KEY:
        required: true
      LLM_API_VERSION:
        required: true
      EMBEDDING_MODEL:
        required: true
      EMBEDDING_ENDPOINT:
        required: true
      EMBEDDING_API_KEY:
        required: true
      EMBEDDING_API_VERSION:
        required: true
      OPENAI_API_KEY:
        required: true
      AWS_ACCESS_KEY_ID:
        required: true
      AWS_SECRET_ACCESS_KEY:
        required: true

jobs:
  run-server-start-test:
    name: Server Start Test
    runs-on: ubuntu-22.04
    steps:
      - name: Check out
        uses: actions/checkout@v4
        with:
          fetch-depth: 0

      - name: Cognee Setup
        uses: ./.github/actions/cognee_setup
        with:
          python-version: '3.11.x'

      - name: Run Server Tests
        env:
          ENV: 'dev'
          LLM_MODEL: ${{ secrets.LLM_MODEL }}
          LLM_ENDPOINT: ${{ secrets.LLM_ENDPOINT }}
          LLM_API_KEY: ${{ secrets.LLM_API_KEY }}
          LLM_API_VERSION: ${{ secrets.LLM_API_VERSION }}
          EMBEDDING_MODEL: ${{ secrets.EMBEDDING_MODEL }}
          EMBEDDING_ENDPOINT: ${{ secrets.EMBEDDING_ENDPOINT }}
          EMBEDDING_API_KEY: ${{ secrets.EMBEDDING_API_KEY }}
          EMBEDDING_API_VERSION: ${{ secrets.EMBEDDING_API_VERSION }}
        run: uv run python ./cognee/tests/test_cognee_server_start.py

  run-telemetry-test:
    name: Run Telemetry Test
    runs-on: ubuntu-22.04
    steps:
      - name: Check out repository
        uses: actions/checkout@v4

      - name: Cognee Setup
        uses: ./.github/actions/cognee_setup
        with:
          python-version: '3.11.x'

      - name: Run Telemetry Tests
        env:
          LLM_MODEL: ${{ secrets.LLM_MODEL }}
          LLM_ENDPOINT: ${{ secrets.LLM_ENDPOINT }}
          LLM_API_KEY: ${{ secrets.LLM_API_KEY }}
          LLM_API_VERSION: ${{ secrets.LLM_API_VERSION }}
          EMBEDDING_MODEL: ${{ secrets.EMBEDDING_MODEL }}
          EMBEDDING_ENDPOINT: ${{ secrets.EMBEDDING_ENDPOINT }}
          EMBEDDING_API_KEY: ${{ secrets.EMBEDDING_API_KEY }}
          EMBEDDING_API_VERSION: ${{ secrets.EMBEDDING_API_VERSION }}
        run: uv run python ./cognee/tests/test_telemetry.py

  run-telemetry-pipeline-test:
    name: Run Telemetry Pipeline Test
    runs-on: ubuntu-22.04
    steps:
      - name: Check out repository
        uses: actions/checkout@v4

      - name: Cognee Setup
        uses: ./.github/actions/cognee_setup
        with:
          python-version: '3.11.x'

      - name: Add telemetry identifier
        run: |
          echo "test-machine" > .anon_id

      - name: Run default basic pipeline with telemetry on
        env:
          ENV: 'local'
          LLM_MODEL: ${{ secrets.LLM_MODEL }}
          LLM_ENDPOINT: ${{ secrets.LLM_ENDPOINT }}
          LLM_API_KEY: ${{ secrets.LLM_API_KEY }}
          LLM_API_VERSION: ${{ secrets.LLM_API_VERSION }}
          EMBEDDING_MODEL: ${{ secrets.EMBEDDING_MODEL }}
          EMBEDDING_ENDPOINT: ${{ secrets.EMBEDDING_ENDPOINT }}
          EMBEDDING_API_KEY: ${{ secrets.EMBEDDING_API_KEY }}
          EMBEDDING_API_VERSION: ${{ secrets.EMBEDDING_API_VERSION }}
        run: uv run python ./cognee/tests/test_library.py

  run-deduplication-test:
    name: Deduplication Test
    runs-on: ubuntu-latest
    defaults:
      run:
        shell: bash
    services:
      postgres:
        image: pgvector/pgvector:pg17
        env:
          POSTGRES_USER: cognee
          POSTGRES_PASSWORD: cognee
          POSTGRES_DB: cognee_db
        options: >-
          --health-cmd pg_isready
          --health-interval 10s
          --health-timeout 5s
          --health-retries 5
        ports:
          - 5432:5432
    steps:
      - name: Checkout repository
        uses: actions/checkout@v4

      - name: Cognee Setup
        uses: ./.github/actions/cognee_setup
        with:
          python-version: '3.11.x'
          extra-dependencies: "postgres"

      - name: Run Deduplication Example
        env:
          ENV: 'dev'
          LLM_API_KEY: ${{ secrets.OPENAI_API_KEY }} # Test needs OpenAI endpoint to handle multimedia
          OPENAI_API_KEY: ${{ secrets.OPENAI_API_KEY }}
          EMBEDDING_MODEL: ${{ secrets.EMBEDDING_MODEL }}
          EMBEDDING_ENDPOINT: ${{ secrets.EMBEDDING_ENDPOINT }}
          EMBEDDING_API_KEY: ${{ secrets.EMBEDDING_API_KEY }}
          EMBEDDING_API_VERSION: ${{ secrets.EMBEDDING_API_VERSION }}
        run: uv run python ./cognee/tests/test_deduplication.py

  run-s3-bucket-test:
      name: S3 Bucket Test
      runs-on: ubuntu-22.04
      steps:
        - name: Check out repository
          uses: actions/checkout@v4

        - name: Cognee Setup
          uses: ./.github/actions/cognee_setup
          with:
            python-version: '3.11.x'
            extra-dependencies: "aws"

        - name: Run S3 Bucket Test
          env:
            ENV: 'dev'
            LLM_MODEL: ${{ secrets.LLM_MODEL }}
            LLM_ENDPOINT: ${{ secrets.LLM_ENDPOINT }}
            LLM_API_KEY: ${{ secrets.LLM_API_KEY }}
            LLM_API_VERSION: ${{ secrets.LLM_API_VERSION }}
            EMBEDDING_MODEL: ${{ secrets.EMBEDDING_MODEL }}
            EMBEDDING_ENDPOINT: ${{ secrets.EMBEDDING_ENDPOINT }}
            EMBEDDING_API_KEY: ${{ secrets.EMBEDDING_API_KEY }}
            EMBEDDING_API_VERSION: ${{ secrets.EMBEDDING_API_VERSION }}
            AWS_ACCESS_KEY_ID: ${{ secrets.AWS_ACCESS_KEY_ID }}
            AWS_SECRET_ACCESS_KEY: ${{ secrets.AWS_SECRET_ACCESS_KEY }}
          run: uv run python ./cognee/tests/test_s3.py

  test-parallel-databases:
    name: Test using different async databases in parallel in Cognee
    runs-on: ubuntu-22.04
    steps:
      - name: Check out repository
        uses: actions/checkout@v4

      - name: Cognee Setup
        uses: ./.github/actions/cognee_setup
        with:
          python-version: '3.11.x'

      - name: Dependencies already installed
        run: echo "Dependencies already installed in setup"

      - name: Run parallel databases test
        env:
          ENV: 'dev'
          LLM_MODEL: ${{ secrets.LLM_MODEL }}
          LLM_ENDPOINT: ${{ secrets.LLM_ENDPOINT }}
          LLM_API_KEY: ${{ secrets.LLM_API_KEY }}
          LLM_API_VERSION: ${{ secrets.LLM_API_VERSION }}
          EMBEDDING_MODEL: ${{ secrets.EMBEDDING_MODEL }}
          EMBEDDING_ENDPOINT: ${{ secrets.EMBEDDING_ENDPOINT }}
          EMBEDDING_API_KEY: ${{ secrets.EMBEDDING_API_KEY }}
          EMBEDDING_API_VERSION: ${{ secrets.EMBEDDING_API_VERSION }}
        run: uv run python ./cognee/tests/test_parallel_databases.py

  test-permissions:
    name: Test permissions with different situations in Cognee
    runs-on: ubuntu-22.04
    steps:
      - name: Check out repository
        uses: actions/checkout@v4

      - name: Cognee Setup
        uses: ./.github/actions/cognee_setup
        with:
          python-version: '3.11.x'

      - name: Dependencies already installed
        run: echo "Dependencies already installed in setup"

      - name: Run parallel databases test
        env:
          ENV: 'dev'
          LLM_MODEL: ${{ secrets.LLM_MODEL }}
          LLM_ENDPOINT: ${{ secrets.LLM_ENDPOINT }}
          LLM_API_KEY: ${{ secrets.LLM_API_KEY }}
          LLM_API_VERSION: ${{ secrets.LLM_API_VERSION }}
          EMBEDDING_MODEL: ${{ secrets.EMBEDDING_MODEL }}
          EMBEDDING_ENDPOINT: ${{ secrets.EMBEDDING_ENDPOINT }}
          EMBEDDING_API_KEY: ${{ secrets.EMBEDDING_API_KEY }}
          EMBEDDING_API_VERSION: ${{ secrets.EMBEDDING_API_VERSION }}
        run: uv run python ./cognee/tests/test_permissions.py

  test-graph-edges:
    name: Test graph edge ingestion
    runs-on: ubuntu-22.04
    steps:
      - name: Check out repository
        uses: actions/checkout@v4

      - name: Cognee Setup
        uses: ./.github/actions/cognee_setup
        with:
          python-version: '3.11.x'

      - name: Dependencies already installed
        run: echo "Dependencies already installed in setup"

      - name: Run graph edges test
        env:
          ENV: 'dev'
          LLM_MODEL: ${{ secrets.LLM_MODEL }}
          LLM_ENDPOINT: ${{ secrets.LLM_ENDPOINT }}
          LLM_API_KEY: ${{ secrets.LLM_API_KEY }}
          LLM_API_VERSION: ${{ secrets.LLM_API_VERSION }}
          EMBEDDING_MODEL: ${{ secrets.EMBEDDING_MODEL }}
          EMBEDDING_ENDPOINT: ${{ secrets.EMBEDDING_ENDPOINT }}
          EMBEDDING_API_KEY: ${{ secrets.EMBEDDING_API_KEY }}
          EMBEDDING_API_VERSION: ${{ secrets.EMBEDDING_API_VERSION }}
        run: uv run python ./cognee/tests/test_edge_ingestion.py

<<<<<<< HEAD
  test-entity-extraction:
    name: Test Entity Extraction
    runs-on: ubuntu-22.04
    steps:
      - name: Check out repository
=======


  run_concurrent_subprocess_access_test:
    name: Concurrent Subprocess access test
    runs-on: ubuntu-latest
    defaults:
      run:
        shell: bash
    services:
      postgres:
        image: pgvector/pgvector:pg17
        env:
          POSTGRES_USER: cognee
          POSTGRES_PASSWORD: cognee
          POSTGRES_DB: cognee_db
        options: >-
          --health-cmd pg_isready
          --health-interval 10s
          --health-timeout 5s
          --health-retries 5
        ports:
          - 5432:5432

      redis:
        image: redis:7
        ports:
          - 6379:6379
        options: >-
          --health-cmd "redis-cli ping"
          --health-interval 5s
          --health-timeout 3s
          --health-retries 5

    steps:
      - name: Checkout repository
>>>>>>> 0518b064
        uses: actions/checkout@v4

      - name: Cognee Setup
        uses: ./.github/actions/cognee_setup
        with:
          python-version: '3.11.x'
<<<<<<< HEAD

      - name: Dependencies already installed
        run: echo "Dependencies already installed in setup"

      - name: Run Entity Extraction Test
        env:
          ENV: 'dev'
          LLM_MODEL: 'gpt-5-2025-08-07'
=======
          extra-dependencies: "postgres redis"

      - name: Run Concurrent subprocess access test (Kuzu/Lancedb/Postgres)
        env:
          ENV: dev
          LLM_MODEL: ${{ secrets.LLM_MODEL }}
>>>>>>> 0518b064
          LLM_ENDPOINT: ${{ secrets.LLM_ENDPOINT }}
          LLM_API_KEY: ${{ secrets.LLM_API_KEY }}
          LLM_API_VERSION: ${{ secrets.LLM_API_VERSION }}
          EMBEDDING_MODEL: ${{ secrets.EMBEDDING_MODEL }}
          EMBEDDING_ENDPOINT: ${{ secrets.EMBEDDING_ENDPOINT }}
          EMBEDDING_API_KEY: ${{ secrets.EMBEDDING_API_KEY }}
          EMBEDDING_API_VERSION: ${{ secrets.EMBEDDING_API_VERSION }}
<<<<<<< HEAD
        run: uv run python ./cognee/tests/tasks/entity_extraction/entity_extraction_test.py
=======
          GRAPH_DATABASE_PROVIDER: 'kuzu'
          CACHING: true
          SHARED_KUZU_LOCK: true
          DB_PROVIDER: 'postgres'
          DB_NAME: 'cognee_db'
          DB_HOST: '127.0.0.1'
          DB_PORT: 5432
          DB_USERNAME: cognee
          DB_PASSWORD: cognee
        run: uv run python ./cognee/tests/test_concurrent_subprocess_access.py
>>>>>>> 0518b064
<|MERGE_RESOLUTION|>--- conflicted
+++ resolved
@@ -1,6 +1,4 @@
 name: Reusable Integration Tests
-permissions:
-  contents: read
 
 on:
   workflow_call:
@@ -267,15 +265,6 @@
           EMBEDDING_API_VERSION: ${{ secrets.EMBEDDING_API_VERSION }}
         run: uv run python ./cognee/tests/test_edge_ingestion.py
 
-<<<<<<< HEAD
-  test-entity-extraction:
-    name: Test Entity Extraction
-    runs-on: ubuntu-22.04
-    steps:
-      - name: Check out repository
-=======
-
-
   run_concurrent_subprocess_access_test:
     name: Concurrent Subprocess access test
     runs-on: ubuntu-latest
@@ -309,40 +298,25 @@
 
     steps:
       - name: Checkout repository
->>>>>>> 0518b064
-        uses: actions/checkout@v4
-
-      - name: Cognee Setup
-        uses: ./.github/actions/cognee_setup
-        with:
-          python-version: '3.11.x'
-<<<<<<< HEAD
-
-      - name: Dependencies already installed
-        run: echo "Dependencies already installed in setup"
-
-      - name: Run Entity Extraction Test
-        env:
-          ENV: 'dev'
-          LLM_MODEL: 'gpt-5-2025-08-07'
-=======
+        uses: actions/checkout@v4
+
+      - name: Cognee Setup
+        uses: ./.github/actions/cognee_setup
+        with:
+          python-version: '3.11.x'
           extra-dependencies: "postgres redis"
 
       - name: Run Concurrent subprocess access test (Kuzu/Lancedb/Postgres)
         env:
           ENV: dev
           LLM_MODEL: ${{ secrets.LLM_MODEL }}
->>>>>>> 0518b064
-          LLM_ENDPOINT: ${{ secrets.LLM_ENDPOINT }}
-          LLM_API_KEY: ${{ secrets.LLM_API_KEY }}
-          LLM_API_VERSION: ${{ secrets.LLM_API_VERSION }}
-          EMBEDDING_MODEL: ${{ secrets.EMBEDDING_MODEL }}
-          EMBEDDING_ENDPOINT: ${{ secrets.EMBEDDING_ENDPOINT }}
-          EMBEDDING_API_KEY: ${{ secrets.EMBEDDING_API_KEY }}
-          EMBEDDING_API_VERSION: ${{ secrets.EMBEDDING_API_VERSION }}
-<<<<<<< HEAD
-        run: uv run python ./cognee/tests/tasks/entity_extraction/entity_extraction_test.py
-=======
+          LLM_ENDPOINT: ${{ secrets.LLM_ENDPOINT }}
+          LLM_API_KEY: ${{ secrets.LLM_API_KEY }}
+          LLM_API_VERSION: ${{ secrets.LLM_API_VERSION }}
+          EMBEDDING_MODEL: ${{ secrets.EMBEDDING_MODEL }}
+          EMBEDDING_ENDPOINT: ${{ secrets.EMBEDDING_ENDPOINT }}
+          EMBEDDING_API_KEY: ${{ secrets.EMBEDDING_API_KEY }}
+          EMBEDDING_API_VERSION: ${{ secrets.EMBEDDING_API_VERSION }}
           GRAPH_DATABASE_PROVIDER: 'kuzu'
           CACHING: true
           SHARED_KUZU_LOCK: true
@@ -353,4 +327,31 @@
           DB_USERNAME: cognee
           DB_PASSWORD: cognee
         run: uv run python ./cognee/tests/test_concurrent_subprocess_access.py
->>>>>>> 0518b064
+
+  test-entity-extraction:
+    name: Test Entity Extraction
+    runs-on: ubuntu-22.04
+    steps:
+      - name: Check out repository
+        uses: actions/checkout@v4
+
+      - name: Cognee Setup
+        uses: ./.github/actions/cognee_setup
+        with:
+          python-version: '3.11.x'
+
+      - name: Dependencies already installed
+        run: echo "Dependencies already installed in setup"
+
+      - name: Run Entity Extraction Test
+        env:
+          ENV: 'dev'
+          LLM_MODEL: 'gpt-5-2025-08-07'
+          LLM_ENDPOINT: ${{ secrets.LLM_ENDPOINT }}
+          LLM_API_KEY: ${{ secrets.LLM_API_KEY }}
+          LLM_API_VERSION: ${{ secrets.LLM_API_VERSION }}
+          EMBEDDING_MODEL: ${{ secrets.EMBEDDING_MODEL }}
+          EMBEDDING_ENDPOINT: ${{ secrets.EMBEDDING_ENDPOINT }}
+          EMBEDDING_API_KEY: ${{ secrets.EMBEDDING_API_KEY }}
+          EMBEDDING_API_VERSION: ${{ secrets.EMBEDDING_API_VERSION }}
+        run: uv run python ./cognee/tests/tasks/entity_extraction/entity_extraction_test.py