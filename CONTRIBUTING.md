--- conflicted
+++ resolved
@@ -97,11 +97,7 @@
 
 2. Create a Pull Request:
    - Go to the [**cognee** repository](https://github.com/topoteretes/cognee)
-<<<<<<< HEAD
-   - Click "Compare & Pull Request" and open a PR against dev branch
-=======
    - Click "Compare & Pull Request"
->>>>>>> b1b4ae3d
    - Fill in the PR template with details about your changes
 
 ## 5. 📜 Developer Certificate of Origin (DCO)
