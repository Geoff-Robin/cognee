import asyncio
<<<<<<< HEAD
=======

>>>>>>> 6dbd8e85
from cognee.shared.logging_utils import get_logger

from cognee.infrastructure.databases.exceptions.EmbeddingException import EmbeddingException
from cognee.infrastructure.databases.vector import get_vector_engine
from cognee.infrastructure.engine import DataPoint

vector_index_lock = asyncio.Lock()
logger = get_logger("index_data_points")

# A single lock shared by all coroutines
vector_index_lock = asyncio.Lock()


async def index_data_points(data_points: list[DataPoint]):
    created_indexes = {}
    index_points = {}

    vector_engine = get_vector_engine()

    for data_point in data_points:
        data_point_type = type(data_point)

        for field_name in data_point.metadata["index_fields"]:
            if getattr(data_point, field_name, None) is None:
                continue

            index_name = f"{data_point_type.__name__}_{field_name}"

<<<<<<< HEAD
=======
            # Add async lock to make sure two different coroutines won't create a table at the same time
>>>>>>> 6dbd8e85
            async with vector_index_lock:
                if index_name not in created_indexes:
                    await vector_engine.create_vector_index(data_point_type.__name__, field_name)
                    created_indexes[index_name] = True

            if index_name not in index_points:
                index_points[index_name] = []

            indexed_data_point = data_point.model_copy()
            indexed_data_point.metadata["index_fields"] = [field_name]
            index_points[index_name].append(indexed_data_point)

    for index_name_and_field, indexable_points in index_points.items():
        first_occurence = index_name_and_field.index("_")
        index_name = index_name_and_field[:first_occurence]
        field_name = index_name_and_field[first_occurence + 1 :]
        try:
            # In case the amount of indexable points is too large we need to send them in batches
            batch_size = 100
            for i in range(0, len(indexable_points), batch_size):
                batch = indexable_points[i : i + batch_size]
                await vector_engine.index_data_points(index_name, field_name, batch)
        except EmbeddingException as e:
            logger.warning(f"Failed to index data points for {index_name}.{field_name}: {e}")

    return data_points


async def get_data_points_from_model(
    data_point: DataPoint, added_data_points=None, visited_properties=None
) -> list[DataPoint]:
    data_points = []
    added_data_points = added_data_points or {}
    visited_properties = visited_properties or {}

    for field_name, field_value in data_point:
        if isinstance(field_value, DataPoint):
            property_key = f"{str(data_point.id)}{field_name}{str(field_value.id)}"

            if property_key in visited_properties:
                return []

            visited_properties[property_key] = True

            new_data_points = await get_data_points_from_model(
                field_value, added_data_points, visited_properties
            )

            for new_point in new_data_points:
                if str(new_point.id) not in added_data_points:
                    added_data_points[str(new_point.id)] = True
                    data_points.append(new_point)

        if (
            isinstance(field_value, list)
            and len(field_value) > 0
            and isinstance(field_value[0], DataPoint)
        ):
            for field_value_item in field_value:
                property_key = f"{str(data_point.id)}{field_name}{str(field_value_item.id)}"

                if property_key in visited_properties:
                    return []

                visited_properties[property_key] = True

                new_data_points = await get_data_points_from_model(
                    field_value_item, added_data_points, visited_properties
                )

                for new_point in new_data_points:
                    if str(new_point.id) not in added_data_points:
                        added_data_points[str(new_point.id)] = True
                        data_points.append(new_point)

    if str(data_point.id) not in added_data_points:
        data_points.append(data_point)

    return data_points


if __name__ == "__main__":

    class Car(DataPoint):
        model: str
        color: str
        metadata: dict = {"index_fields": ["name"]}

    class Person(DataPoint):
        name: str
        age: int
        owns_car: list[Car]
        metadata: dict = {"index_fields": ["name"]}

    car1 = Car(model="Tesla Model S", color="Blue")
    car2 = Car(model="Toyota Camry", color="Red")
    person = Person(name="John", age=30, owns_car=[car1, car2])

    data_points = get_data_points_from_model(person)

    print(data_points)<|MERGE_RESOLUTION|>--- conflicted
+++ resolved
@@ -1,8 +1,4 @@
 import asyncio
-<<<<<<< HEAD
-=======
-
->>>>>>> 6dbd8e85
 from cognee.shared.logging_utils import get_logger
 
 from cognee.infrastructure.databases.exceptions.EmbeddingException import EmbeddingException
@@ -31,10 +27,7 @@
 
             index_name = f"{data_point_type.__name__}_{field_name}"
 
-<<<<<<< HEAD
-=======
             # Add async lock to make sure two different coroutines won't create a table at the same time
->>>>>>> 6dbd8e85
             async with vector_index_lock:
                 if index_name not in created_indexes:
                     await vector_engine.create_vector_index(data_point_type.__name__, field_name)
