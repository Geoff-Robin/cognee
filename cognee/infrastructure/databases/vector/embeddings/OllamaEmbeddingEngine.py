--- conflicted
+++ resolved
@@ -95,10 +95,7 @@
         Internal method to call the Ollama embeddings endpoint for a single prompt.
         """
         payload = {"model": self.model, "prompt": prompt, "input": prompt}
-<<<<<<< HEAD
-=======
 
->>>>>>> e5af8e40
         headers = {}
         api_key = os.getenv("LLM_API_KEY")
         if api_key:
