"""Get the LLM client."""

from enum import Enum

from cognee.infrastructure.llm import get_llm_config
from cognee.infrastructure.llm.structured_output_framework.litellm_instructor.llm.ollama.adapter import (
    OllamaAPIAdapter,
)
from cognee.infrastructure.llm.exceptions import (
    LLMAPIKeyNotSetError,
    UnsupportedLLMProviderError,
)


# Define an Enum for LLM Providers
class LLMProvider(Enum):
    """
    Define an Enum for identifying different LLM Providers.

    This Enum includes the following members:
    - OPENAI: Represents the OpenAI provider.
    - OLLAMA: Represents the Ollama provider.
    - ANTHROPIC: Represents the Anthropic provider.
    - CUSTOM: Represents a custom provider option.
    - GEMINI: Represents the Gemini provider.
<<<<<<< HEAD
    - BEDROCK: Represents the AWS Bedrock provider.
=======
    - MISTRAL: Represents the Mistral AI provider.
>>>>>>> 2176ec16
    """

    OPENAI = "openai"
    OLLAMA = "ollama"
    ANTHROPIC = "anthropic"
    CUSTOM = "custom"
    GEMINI = "gemini"
<<<<<<< HEAD
    BEDROCK = "bedrock"
=======
    MISTRAL = "mistral"
>>>>>>> 2176ec16


def get_llm_client(raise_api_key_error: bool = True):
    """
    Get the LLM client based on the configuration using Enums.

    This function retrieves the configuration for the LLM provider and model, and
    initializes the appropriate LLM client adapter accordingly. It raises an
    LLMAPIKeyNotSetError if the LLM API key is not set for certain providers or if the provider
    is unsupported.

    Returns:
    --------

        An instance of the appropriate LLM client adapter based on the provider
        configuration.
    """
    llm_config = get_llm_config()

    provider = LLMProvider(llm_config.llm_provider)

    # Check if max_token value is defined in liteLLM for given model
    # if not use value from cognee configuration
    from cognee.infrastructure.llm.utils import (
        get_model_max_completion_tokens,
    )  # imported here to avoid circular imports

    model_max_completion_tokens = get_model_max_completion_tokens(llm_config.llm_model)
    max_completion_tokens = (
        model_max_completion_tokens
        if model_max_completion_tokens
        else llm_config.llm_max_completion_tokens
    )

    if provider == LLMProvider.OPENAI:
        if llm_config.llm_api_key is None and raise_api_key_error:
            raise LLMAPIKeyNotSetError()

        from cognee.infrastructure.llm.structured_output_framework.litellm_instructor.llm.openai.adapter import (
            OpenAIAdapter,
        )

        return OpenAIAdapter(
            api_key=llm_config.llm_api_key,
            endpoint=llm_config.llm_endpoint,
            api_version=llm_config.llm_api_version,
            model=llm_config.llm_model,
            transcription_model=llm_config.transcription_model,
            max_completion_tokens=max_completion_tokens,
            streaming=llm_config.llm_streaming,
            fallback_api_key=llm_config.fallback_api_key,
            fallback_endpoint=llm_config.fallback_endpoint,
            fallback_model=llm_config.fallback_model,
        )

    elif provider == LLMProvider.OLLAMA:
        if llm_config.llm_api_key is None and raise_api_key_error:
            raise LLMAPIKeyNotSetError()

        from cognee.infrastructure.llm.structured_output_framework.litellm_instructor.llm.generic_llm_api.adapter import (
            GenericAPIAdapter,
        )

        return OllamaAPIAdapter(
            llm_config.llm_endpoint,
            llm_config.llm_api_key,
            llm_config.llm_model,
            "Ollama",
            max_completion_tokens=max_completion_tokens,
        )

    elif provider == LLMProvider.ANTHROPIC:
        from cognee.infrastructure.llm.structured_output_framework.litellm_instructor.llm.anthropic.adapter import (
            AnthropicAdapter,
        )

        return AnthropicAdapter(
            max_completion_tokens=max_completion_tokens, model=llm_config.llm_model
        )

    elif provider == LLMProvider.CUSTOM:
        if llm_config.llm_api_key is None and raise_api_key_error:
            raise LLMAPIKeyNotSetError()

        from cognee.infrastructure.llm.structured_output_framework.litellm_instructor.llm.generic_llm_api.adapter import (
            GenericAPIAdapter,
        )

        return GenericAPIAdapter(
            llm_config.llm_endpoint,
            llm_config.llm_api_key,
            llm_config.llm_model,
            "Custom",
            max_completion_tokens=max_completion_tokens,
            fallback_api_key=llm_config.fallback_api_key,
            fallback_endpoint=llm_config.fallback_endpoint,
            fallback_model=llm_config.fallback_model,
        )

    elif provider == LLMProvider.GEMINI:
        if llm_config.llm_api_key is None and raise_api_key_error:
            raise LLMAPIKeyNotSetError()

        from cognee.infrastructure.llm.structured_output_framework.litellm_instructor.llm.gemini.adapter import (
            GeminiAdapter,
        )

        return GeminiAdapter(
            api_key=llm_config.llm_api_key,
            model=llm_config.llm_model,
            max_completion_tokens=max_completion_tokens,
            endpoint=llm_config.llm_endpoint,
            api_version=llm_config.llm_api_version,
        )

    elif provider == LLMProvider.MISTRAL:
        if llm_config.llm_api_key is None:
            raise LLMAPIKeyNotSetError()

        from cognee.infrastructure.llm.structured_output_framework.litellm_instructor.llm.mistral.adapter import (
            MistralAdapter,
        )

        return MistralAdapter(
            api_key=llm_config.llm_api_key,
            model=llm_config.llm_model,
            max_completion_tokens=max_completion_tokens,
            endpoint=llm_config.llm_endpoint,
        )

    elif provider == LLMProvider.BEDROCK:
        from cognee.infrastructure.llm.structured_output_framework.litellm_instructor.llm.bedrock.adapter import (
            BedrockAdapter,
        )

        return BedrockAdapter(
            model=llm_config.llm_model,
            api_key=llm_config.llm_api_key,
            max_tokens=max_completion_tokens,
            streaming=llm_config.llm_streaming,
        )

    else:
        raise UnsupportedLLMProviderError(provider)<|MERGE_RESOLUTION|>--- conflicted
+++ resolved
@@ -23,11 +23,8 @@
     - ANTHROPIC: Represents the Anthropic provider.
     - CUSTOM: Represents a custom provider option.
     - GEMINI: Represents the Gemini provider.
-<<<<<<< HEAD
+    - MISTRAL: Represents the Mistral AI provider.
     - BEDROCK: Represents the AWS Bedrock provider.
-=======
-    - MISTRAL: Represents the Mistral AI provider.
->>>>>>> 2176ec16
     """
 
     OPENAI = "openai"
@@ -35,11 +32,8 @@
     ANTHROPIC = "anthropic"
     CUSTOM = "custom"
     GEMINI = "gemini"
-<<<<<<< HEAD
+    MISTRAL = "mistral"
     BEDROCK = "bedrock"
-=======
-    MISTRAL = "mistral"
->>>>>>> 2176ec16
 
 
 def get_llm_client(raise_api_key_error: bool = True):
@@ -156,7 +150,7 @@
         )
 
     elif provider == LLMProvider.MISTRAL:
-        if llm_config.llm_api_key is None:
+        if llm_config.llm_api_key is None and raise_api_key_error:
             raise LLMAPIKeyNotSetError()
 
         from cognee.infrastructure.llm.structured_output_framework.litellm_instructor.llm.mistral.adapter import (
@@ -171,6 +165,9 @@
         )
 
     elif provider == LLMProvider.BEDROCK:
+        if llm_config.llm_api_key is None and raise_api_key_error:
+            raise LLMAPIKeyNotSetError()
+
         from cognee.infrastructure.llm.structured_output_framework.litellm_instructor.llm.bedrock.adapter import (
             BedrockAdapter,
         )
