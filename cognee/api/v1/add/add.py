from typing import Union, BinaryIO, List, Optional
from cognee.modules.users.models import User
from cognee.modules.pipelines import Task
from cognee.tasks.ingestion import ingest_data, resolve_data_directories
from cognee.modules.pipelines import cognee_pipeline


async def add(
    data: Union[BinaryIO, list[BinaryIO], str, list[str]],
    dataset_name: str = "main_dataset",
    user: User = None,
    node_set: Optional[List[str]] = None,
):
    tasks = [Task(resolve_data_directories), Task(ingest_data, dataset_name, user, node_set)]

<<<<<<< HEAD
    # Initialize first_run attribute if it doesn't exist
    if not hasattr(add, "first_run"):
        add.first_run = True

    if add.first_run:
        from cognee.infrastructure.llm.utils import test_llm_connection, test_embedding_connection

        # Test LLM and Embedding configuration once before running Cognee
        await test_llm_connection()
        await test_embedding_connection()
        add.first_run = False  # Update flag after first run

    if user is None:
        user = await get_default_user()

    tasks = [Task(resolve_data_directories), Task(ingest_data, dataset_name, user, node_set)]

    dataset_id = uuid5(NAMESPACE_OID, dataset_name)
    pipeline = run_tasks(
        tasks=tasks, dataset_id=dataset_id, data=data, pipeline_name="add_pipeline"
    )

    async for pipeline_status in pipeline:
        print(f"Pipeline run status: {pipeline_status.pipeline_name} - {pipeline_status.status}")
=======
    await cognee_pipeline(
        tasks=tasks, datasets=dataset_name, data=data, user=user, pipeline_name="add_pipeline"
    )
>>>>>>> fab80f3c
<|MERGE_RESOLUTION|>--- conflicted
+++ resolved
@@ -13,33 +13,6 @@
 ):
     tasks = [Task(resolve_data_directories), Task(ingest_data, dataset_name, user, node_set)]
 
-<<<<<<< HEAD
-    # Initialize first_run attribute if it doesn't exist
-    if not hasattr(add, "first_run"):
-        add.first_run = True
-
-    if add.first_run:
-        from cognee.infrastructure.llm.utils import test_llm_connection, test_embedding_connection
-
-        # Test LLM and Embedding configuration once before running Cognee
-        await test_llm_connection()
-        await test_embedding_connection()
-        add.first_run = False  # Update flag after first run
-
-    if user is None:
-        user = await get_default_user()
-
-    tasks = [Task(resolve_data_directories), Task(ingest_data, dataset_name, user, node_set)]
-
-    dataset_id = uuid5(NAMESPACE_OID, dataset_name)
-    pipeline = run_tasks(
-        tasks=tasks, dataset_id=dataset_id, data=data, pipeline_name="add_pipeline"
-    )
-
-    async for pipeline_status in pipeline:
-        print(f"Pipeline run status: {pipeline_status.pipeline_name} - {pipeline_status.status}")
-=======
     await cognee_pipeline(
         tasks=tasks, datasets=dataset_name, data=data, user=user, pipeline_name="add_pipeline"
-    )
->>>>>>> fab80f3c
+    )