from uuid import UUID
from typing import Union, BinaryIO, List, Optional

from cognee.modules.users.models import User
from cognee.modules.pipelines import Task, run_pipeline
from cognee.modules.pipelines.layers.resolve_authorized_user_dataset import (
    resolve_authorized_user_dataset,
)
from cognee.modules.pipelines.layers.reset_dataset_pipeline_run_status import (
    reset_dataset_pipeline_run_status,
)
from cognee.modules.engine.operations.setup import setup
from cognee.tasks.ingestion import ingest_data, resolve_data_directories


async def add(
    data: Union[BinaryIO, list[BinaryIO], str, list[str]],
    dataset_name: str = "main_dataset",
    user: User = None,
    node_set: Optional[List[str]] = None,
    vector_db_config: dict = None,
    graph_db_config: dict = None,
    dataset_id: Optional[UUID] = None,
    preferred_loaders: List[str] = None,
    incremental_loading: bool = True,
):
    """
    Add data to Cognee for knowledge graph processing.

    This is the first step in the Cognee workflow - it ingests raw data and prepares it
    for processing. The function accepts various data formats including text, files, and
    binary streams, then stores them in a specified dataset for further processing.

    Prerequisites:
        - **LLM_API_KEY**: Must be set in environment variables for content processing
        - **Database Setup**: Relational and vector databases must be configured
        - **User Authentication**: Uses default user if none provided (created automatically)

    Supported Input Types:
        - **Text strings**: Direct text content (str) - any string not starting with "/" or "file://"
        - **File paths**: Local file paths as strings in these formats:
            * Absolute paths: "/path/to/document.pdf"
            * File URLs: "file:///path/to/document.pdf" or "file://relative/path.txt"
            * S3 paths: "s3://bucket-name/path/to/file.pdf"
        - **Binary file objects**: File handles/streams (BinaryIO)
        - **Lists**: Multiple files or text strings in a single call

    Supported File Formats:
        - Text files (.txt, .md, .csv)
        - PDFs (.pdf)
        - Images (.png, .jpg, .jpeg) - extracted via OCR/vision models
        - Audio files (.mp3, .wav) - transcribed to text
        - Code files (.py, .js, .ts, etc.) - parsed for structure and content
        - Office documents (.docx, .pptx)

            Workflow:
        1. **Data Resolution**: Resolves file paths and validates accessibility
        2. **Content Extraction**: Extracts text content from various file formats
        3. **Dataset Storage**: Stores processed content in the specified dataset
        4. **Metadata Tracking**: Records file metadata, timestamps, and user permissions
        5. **Permission Assignment**: Grants user read/write/delete/share permissions on dataset

    Args:
        data: The data to ingest. Can be:
            - Single text string: "Your text content here"
            - Absolute file path: "/path/to/document.pdf"
            - File URL: "file:///absolute/path/to/document.pdf" or "file://relative/path.txt"
            - S3 path: "s3://my-bucket/documents/file.pdf"
            - List of mixed types: ["text content", "/path/file.pdf", "file://doc.txt", file_handle]
            - Binary file object: open("file.txt", "rb")
        dataset_name: Name of the dataset to store data in. Defaults to "main_dataset".
                    Create separate datasets to organize different knowledge domains.
        user: User object for authentication and permissions. Uses default user if None.
              Default user: "default_user@example.com" (created automatically on first use).
              Users can only access datasets they have permissions for.
        node_set: Optional list of node identifiers for graph organization and access control.
                 Used for grouping related data points in the knowledge graph.
        vector_db_config: Optional configuration for vector database (for custom setups).
        graph_db_config: Optional configuration for graph database (for custom setups).
        dataset_id: Optional specific dataset UUID to use instead of dataset_name.

    Returns:
        PipelineRunInfo: Information about the ingestion pipeline execution including:
            - Pipeline run ID for tracking
            - Dataset ID where data was stored
            - Processing status and any errors
            - Execution timestamps and metadata

    Next Steps:
        After successfully adding data, call `cognify()` to process the ingested content:

        ```python
        import cognee

        # Step 1: Add your data (text content or file path)
        await cognee.add("Your document content")  # Raw text
        # OR
        await cognee.add("/path/to/your/file.pdf")  # File path

        # Step 2: Process into knowledge graph
        await cognee.cognify()

        # Step 3: Search and query
        results = await cognee.search("What insights can you find?")
        ```

    Example Usage:
        ```python
        # Add a single text document
        await cognee.add("Natural language processing is a field of AI...")

        # Add multiple files with different path formats
        await cognee.add([
            "/absolute/path/to/research_paper.pdf",        # Absolute path
            "file://relative/path/to/dataset.csv",         # Relative file URL
            "file:///absolute/path/to/report.docx",        # Absolute file URL
            "s3://my-bucket/documents/data.json",           # S3 path
            "Additional context text"                       # Raw text content
        ])

        # Add to a specific dataset
        await cognee.add(
            data="Project documentation content",
            dataset_name="project_docs"
        )

        # Add a single file
        await cognee.add("/home/user/documents/analysis.pdf")
        ```

    Environment Variables:
        Required:
        - LLM_API_KEY: API key for your LLM provider (OpenAI, Anthropic, etc.)

        Optional:
<<<<<<< HEAD
        - LLM_PROVIDER: "openai" (default), "anthropic", "gemini", "ollama"
        - LLM_MODEL: Model name (default: "gpt-5-mini")
=======
        - LLM_PROVIDER: "openai" (default), "anthropic", "gemini", "ollama", "bedrock"
        - LLM_MODEL: Model name (default: "gpt-4o-mini")
>>>>>>> 2a462085
        - DEFAULT_USER_EMAIL: Custom default user email
        - DEFAULT_USER_PASSWORD: Custom default user password
        - VECTOR_DB_PROVIDER: "lancedb" (default), "chromadb", "pgvector"
        - GRAPH_DATABASE_PROVIDER: "kuzu" (default), "neo4j"

    """
    tasks = [
        Task(resolve_data_directories, include_subdirectories=True),
        Task(ingest_data, dataset_name, user, node_set, dataset_id, preferred_loaders),
    ]

    await setup()

    user, authorized_dataset = await resolve_authorized_user_dataset(dataset_id, dataset_name, user)

    await reset_dataset_pipeline_run_status(authorized_dataset.id, user)

    pipeline_run_info = None

    async for run_info in run_pipeline(
        tasks=tasks,
        datasets=[authorized_dataset.id],
        data=data,
        user=user,
        pipeline_name="add_pipeline",
        vector_db_config=vector_db_config,
        graph_db_config=graph_db_config,
        incremental_loading=incremental_loading,
    ):
        pipeline_run_info = run_info

    return pipeline_run_info<|MERGE_RESOLUTION|>--- conflicted
+++ resolved
@@ -133,13 +133,8 @@
         - LLM_API_KEY: API key for your LLM provider (OpenAI, Anthropic, etc.)
 
         Optional:
-<<<<<<< HEAD
-        - LLM_PROVIDER: "openai" (default), "anthropic", "gemini", "ollama"
+        - LLM_PROVIDER: "openai" (default), "anthropic", "gemini", "ollama", "bedrock"
         - LLM_MODEL: Model name (default: "gpt-5-mini")
-=======
-        - LLM_PROVIDER: "openai" (default), "anthropic", "gemini", "ollama", "bedrock"
-        - LLM_MODEL: Model name (default: "gpt-4o-mini")
->>>>>>> 2a462085
         - DEFAULT_USER_EMAIL: Custom default user email
         - DEFAULT_USER_PASSWORD: Custom default user password
         - VECTOR_DB_PROVIDER: "lancedb" (default), "chromadb", "pgvector"
