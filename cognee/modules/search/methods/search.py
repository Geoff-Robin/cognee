--- conflicted
+++ resolved
@@ -13,11 +13,8 @@
 from cognee.modules.retrieval.summaries_retriever import SummariesRetriever
 from cognee.modules.retrieval.completion_retriever import CompletionRetriever
 from cognee.modules.retrieval.graph_completion_retriever import GraphCompletionRetriever
-<<<<<<< HEAD
+from cognee.modules.retrieval.temporal_retriever import TemporalRetriever
 from cognee.modules.retrieval.coding_rules_retriever import CodingRulesRetriever
-=======
-from cognee.modules.retrieval.temporal_retriever import TemporalRetriever
->>>>>>> 763c0d1f
 from cognee.modules.retrieval.graph_summary_completion_retriever import (
     GraphSummaryCompletionRetriever,
 )
@@ -172,13 +169,10 @@
         SearchType.CYPHER: CypherSearchRetriever().get_completion,
         SearchType.NATURAL_LANGUAGE: NaturalLanguageRetriever().get_completion,
         SearchType.FEEDBACK: UserQAFeedback(last_k=last_k).add_feedback,
-<<<<<<< HEAD
+        SearchType.TEMPORAL: TemporalRetriever(top_k=top_k).get_completion,
         SearchType.CODING_RULES: CodingRulesRetriever(
             rules_nodeset_name=node_name
         ).get_existing_rules,
-=======
-        SearchType.TEMPORAL: TemporalRetriever(top_k=top_k).get_completion,
->>>>>>> 763c0d1f
     }
 
     # If the query type is FEELING_LUCKY, select the search type intelligently
